--- conflicted
+++ resolved
@@ -19,15 +19,8 @@
    ```bash
    pip install -r requirements.txt
    ```
-<<<<<<< HEAD
-2. Launch the FastAPI application (either command works):
-   ```bash
-   python web_app.py --host 0.0.0.0 --port 8000
-   # or
-=======
 2. Launch the FastAPI application:
    ```bash
->>>>>>> 262f9281
    uvicorn web_app:app --host 0.0.0.0 --port 8000
    ```
 3. Open `http://localhost:8000` in your browser.
@@ -38,26 +31,6 @@
 The interface writes the submitted SKUs to `files/skus.txt` and then executes `run_all.py`.
 Pipeline logs, status updates, and JSON results are streamed to the browser via Server-Sent Events.
 
-<<<<<<< HEAD
-### Tips for a DigitalOcean Droplet
-
-- Ensure the droplet firewall allows inbound traffic on the chosen port (for example `8000`).
-- Run the server inside `screen` or `tmux` so it keeps running after you disconnect:
-  ```bash
-  screen -S scraper
-  python web_app.py --host 0.0.0.0 --port 8000
-  ```
-  Detach with `Ctrl-A`, `D` and re-attach later with `screen -r scraper`.
-- Use environment variables `SCRAPER_TUI_HOST` and `SCRAPER_TUI_PORT` if you prefer configuration
-  via the shell:
-  ```bash
-  export SCRAPER_TUI_HOST=0.0.0.0
-  export SCRAPER_TUI_PORT=8080
-  python web_app.py
-  ```
-
-=======
->>>>>>> 262f9281
 ## Running the pipeline manually
 
 If you prefer the command line, you can still execute the pipeline directly:
